--- conflicted
+++ resolved
@@ -31,10 +31,7 @@
 		When I route I should get
 		 | from | to | route | time      |
 		 | a    | b  | ab    | 144s ~10% |
-<<<<<<< HEAD
 		 | b    | c  | bc    | 63s ~10%  |
-=======
-		 | b    | c  | bc    | 144s ~10% |
 
      Scenario: Car - Forward/backward maxspeed
         Given the shortcuts
@@ -54,5 +51,4 @@
      	 |          |                  | 10                | car   | run   |
      	 | 1        | 10               |                   | run   | snail |
      	 | 1        |                  | 10                | snail | run   |
-     	 | 1        | 5                | 10                | walk  | run   |
->>>>>>> 54cdf6d6
+     	 | 1        | 5                | 10                | walk  | run   |