--- conflicted
+++ resolved
@@ -1,495 +1,455 @@
-/*
-This program is free software; you can redistribute it and/or modify
-it under the terms of the GNU AFFERO General Public License as published by
-the Free Software Foundation; either version 3 of the License, or
-any later version.
-
-This program is distributed in the hope that it will be useful,
-but WITHOUT ANY WARRANTY; without even the implied warranty of
-MERCHANTABILITY or FITNESS FOR A PARTICULAR PURPOSE.  See the
-GNU General Public License for more details.
-
-You should have received a copy of the GNU Affero General Public License
-along with this program; if not, write to the Free Software
-Foundation, Inc., 59 Temple Place, Suite 330, Boston, MA  02111-1307  USA
-or see http://www.gnu.org/licenses/agpl.txt.
-*/
-
-// OSRM routing routines
-// [management of routing/direction requests and processing of responses]
-// [TODO: major refactoring scheduled]
-
-// some variables
-var my_route = undefined;
-var my_markers = undefined;
-
-OSRM.NO_DESCRIPTION = 0;
-OSRM.FULL_DESCRIPTION = 1;
-OSRM.dragging = false;
-OSRM.pending = false;
-OSRM.pendingTimer = undefined;
-
-
-// init routing data structures
-function initRouting() {
-	my_route = new OSRM.Route();
-	my_markers = new OSRM.Markers();
-}
-
-
-// -- JSONP processing -- 
-
-// process JSONP response of routing server
-function timeoutRouteSimple() {
-	showNoRouteGeometry();
-	showNoRouteDescription();
-	document.getElementById('information-box').innerHTML = "<br><p style='font-size:14px;font-weight:bold;text-align:center;'>"+OSRM.loc("TIMED_OUT")+".<p>";
-}
-function timeoutRoute() {
-	showNoRouteGeometry();
-	my_route.hideUnnamedRoute();
-	showNoRouteDescription();
-	document.getElementById('information-box').innerHTML = "<br><p style='font-size:14px;font-weight:bold;text-align:center;'>"+OSRM.loc("TIMED_OUT")+".<p>";	
-}
-function showRouteSimple(response) {
- 	if(!response)
- 		return;
- 	
- 	if (OSRM.JSONP.fences.route)			// prevent simple routing when real routing is done!
- 		return;
- 	
-	if( response.status == 207) {
-		showNoRouteGeometry();
-		showNoRouteDescription();
-		document.getElementById('information-box').innerHTML = "<br><p style='font-size:14px;font-weight:bold;text-align:center;'>"+OSRM.loc("YOUR_ROUTE_IS_BEING_COMPUTED")+".<p>";
-	} else {
-		showRouteGeometry(response);
-		showRouteDescriptionSimple(response);
-	}
-	updateHints(response);
-
-//	// TODO: hack to process final drag event, if it was fenced, but we are still dragging (alternative approach)
-//	if(OSRM.pending) {
-//		clearTimeout(OSRM.pendingTimer);
-//		OSRM.pendingTimer = setTimeout(timeoutDrag,100);		
-//	}
-}
-function showRoute(response) {
-	if(!response)
-		return;
-	
-	if(response.status == 207) {
-		showNoRouteGeometry();
-		my_route.hideUnnamedRoute();
-		showNoRouteDescription();
-		document.getElementById('information-box').innerHTML = "<br><p style='font-size:14px;font-weight:bold;text-align:center;'>"+OSRM.loc("NO_ROUTE_FOUND")+".<p>";
-	} else {
-		showRouteGeometry(response);
-		showRouteNonames(response);
-		showRouteDescription(response);
-		snapRoute();
-	}
-	updateHints(response);
-}
-
-
-// show route geometry
-function showNoRouteGeometry() {
-	var positions = [];
-	for(var i=0; i<my_markers.route.length;i++)
-			positions.push( my_markers.route[i].getPosition() );
-
-	my_route.showRoute(positions, OSRM.Route.NOROUTE);
-}
-function showRouteGeometry(response) {
-	via_points = response.via_points.slice(0);
-
-	var geometry = decodeRouteGeometry(response.route_geometry, 5);
-
-	var points = [];
-	for( var i=0; i < geometry.length; i++) {
-		points.push( new L.LatLng(geometry[i][0], geometry[i][1]) );
-	}
-	my_route.showRoute(points, OSRM.Route.ROUTE);
-}
-
-
-// route description display (and helper functions)
-function onClickRouteDescription(geometry_index) {
-	var positions = my_route.getPositions();
-
-	my_markers.highlight.setPosition( positions[geometry_index] );
-	my_markers.highlight.show();
-	my_markers.highlight.centerView();	
-}
-function onClickCreateShortcut(src){
-	OSRM.JSONP.call(OSRM.DEFAULTS.HOST_SHORTENER_URL+src+'&jsonp=showRouteLink', showRouteLink, showRouteLink_TimeOut, 2000, 'shortener');
-}
-function showRouteLink(response){
-	document.getElementById('route-link').innerHTML = '[<a id="gpx-link" href="' +response.ShortURL+ '">'+OSRM.loc("LINK_TO_ROUTE")+'</a>]';
-}
-function showRouteLink_TimeOut(){
-	document.getElementById('route-link').innerHTML = '['+OSRM.loc("LINK_TO_ROUTE_TIMEOUT")+']';
-}
-function showRouteDescription(response) {
-	// compute query string
-	var query_string = '?z='+ map.getZoom();
-	for(var i=0; i<my_markers.route.length; i++)
-		query_string += '&loc=' + my_markers.route[i].getLat() + ',' + my_markers.route[i].getLng(); 
- 						
-	// create link to the route
-	var route_link ='<span class="route-summary" id="route-link">[<a id="gpx-link" onclick="onClickCreateShortcut(\'' + OSRM.DEFAULTS.WEBSITE_URL + query_string + '\')">'+OSRM.loc("GET_LINK")+'</a>]</span>';
-	//var route_link ='<span class="route-summary" id="route-link">[<a id="gpx-link" href="#" onclick="onClickCreateShortcut(\'' + document.URL + query_string + '\')">'+OSRM.loc("GET_LINK")+'</a>]</span>';
-
-	// create GPX link
-	var gpx_link = '<span class="route-summary">[<a id="gpx-link" onClick="javascript: document.location.href=\'' + OSRM.DEFAULTS.HOST_ROUTING_URL + query_string + '&output=gpx\';">'+OSRM.loc("GPX_FILE")+'</a>]</span>';
-		
-	// create route description
-	var route_desc = "";
-	route_desc += '<table class="results-table">';
-
-	for(var i=0; i < response.route_instructions.length; i++){
-		//odd or even ?
-		var rowstyle='results-odd';
-		if(i%2==0) { rowstyle='results-even'; }
-
-		route_desc += '<tr class="'+rowstyle+'">';
-		
-		route_desc += '<td class="result-directions">';
-		route_desc += '<img width="18px" src="images/'+getDirectionIcon(response.route_instructions[i][0])+'"/>';
-		route_desc += "</td>";		
-		
-		route_desc += '<td class="result-items">';
-		route_desc += '<span class="result-item" onclick="onClickRouteDescription('+response.route_instructions[i][3]+')">'
-						+ response.route_instructions[i][0] + ' on ';
-		if( response.route_instructions[i][2] > 0 )
-			route_desc += response.route_instructions[i][1] + ' for '
-						+ getDistanceWithUnit(response.route_instructions[i][2])
-						+ '</span>';
-		route_desc += "</td>";
-		
-		route_desc += "</tr>";
-	}
-		
-	route_desc += '</table>';		
-	headline = "";
-	headline += OSRM.loc("ROUTE_DESCRIPTION")+":<br>";
-	headline += '<div style="float:left;width:70%">';
-	headline += "<span class='route-summary'>"
-		+ OSRM.loc("DISTANCE")+": " + getDistanceWithUnit(response.route_summary.total_distance)
-		+ " - "
-		+ OSRM.loc("DURATION")+": " + secondsToTime(response.route_summary.total_time)
-		+ "</span>";		
-	headline +=	'</div>';
-	headline += '<div style="float:left;text-align:right;width:30%;">'+route_link+'<br>'+gpx_link+'</div>';
-
-	var output = "";
-	output += route_desc;
-
-	document.getElementById('information-box-headline').innerHTML = headline;
-	document.getElementById('information-box').innerHTML = output;
-}
-function showRouteDescriptionSimple(response) {
-	headline = OSRM.loc("ROUTE_DESCRIPTION")+":<br>";
-	headline += "<span class='route-summary'>"
-			+ OSRM.loc("DISTANCE")+": " + getDistanceWithUnit(response.route_summary.total_distance)
-			+ " - "
-			+ OSRM.loc("DURATION")+": " + secondsToTime(response.route_summary.total_time)
-			+ "</span>";
-	headline += '<br><br>';
-
-	document.getElementById('information-box-headline').innerHTML = headline;
-	document.getElementById('information-box').innerHTML = "<br><p style='font-size:14px;font-weight:bold;text-align:center;'>"+OSRM.loc("YOUR_ROUTE_IS_BEING_COMPUTED")+".<p>";	
-}
-function showNoRouteDescription() {
-	headline = OSRM.loc("ROUTE_DESCRIPTION")+":<br>";
-	headline += "<span class='route-summary'>"
-			+ OSRM.loc("DISTANCE")+": N/A"
-			+ " - "
-			+ OSRM.loc("DURATION")+": N/A"
-			+ "</span>";
-	headline += '<br><br>';
-
-	document.getElementById('information-box-headline').innerHTML = headline;
-	document.getElementById('information-box').innerHTML = "<br><p style='font-size:14px;font-weight:bold;text-align:center;'>"+OSRM.loc("YOUR_ROUTE_IS_BEING_COMPUTED")+".<p>";	
-}
-
-
-// unnamed streets display
-function showRouteNonames(response) {
-	// do not display unnamed streets?
-	if( document.getElementById('option-highlight-nonames').checked == false) {
-		my_route.hideUnnamedRoute();
-		return;
-	}
-		
-	// mark geometry positions where unnamed/named streets switch
-	var named = [];
-	for (var i = 0; i < response.route_instructions.length; i++) {
-		if( response.route_instructions[i][1] == '' )
-			named[ response.route_instructions[i][3] ] = false;		// no street name
-		else
-			named[ response.route_instructions[i][3] ] = true;		// yes street name
-	}
-
-	// aggregate geometry for unnamed streets
-	var geometry = decodeRouteGeometry(response.route_geometry, 5);
-	var is_named = true;
-	var current_positions = [];
-	var all_positions = [];
-	for( var i=0; i < geometry.length; i++) {
-		current_positions.push( new L.LatLng(geometry[i][0], geometry[i][1]) );
-
-		// still named/unnamed?
-		if( (named[i] == is_named || named[i] == undefined) && i != geometry.length-1 )
-			continue;
-
-		// switch between named/unnamed!
-		if(is_named == false)
-			all_positions.push( current_positions );
-		current_positions = [];
-		current_positions.push( new L.LatLng(geometry[i][0], geometry[i][1]) );
-		is_named = named[i];
-	}
-	
-	// display unnamed streets
-	my_route.showUnnamedRoute(all_positions);
-}
-
-
-//-- main function --
-
-// generate server calls to query routes
-function getRoute(do_description) {
-	
-	// if source or target are not set -> hide route
-	if( my_markers.route.length < 2 ) {
-		my_route.hideRoute();
-		return;
-	}
-	
-	// prepare JSONP call
-	var type = undefined;
-	var callback = undefined;
-	var timeout = undefined;
-	
-	var source = OSRM.DEFAULTS.HOST_ROUTING_URL;
-	source += '?z=' + map.getZoom() + '&output=json' + '&geomformat=cmp';	
-	if(my_markers.checksum)
-		source += '&checksum=' + my_markers.checksum;
-	for(var i=0; i<my_markers.route.length; i++) {
-		source += '&loc='  + my_markers.route[i].getLat() + ',' + my_markers.route[i].getLng();
-		if( my_markers.route[i].hint)
-			source += '&hint=' + my_markers.route[i].hint;
-	}
-	
+/*
+This program is free software; you can redistribute it and/or modify
+it under the terms of the GNU AFFERO General Public License as published by
+the Free Software Foundation; either version 3 of the License, or
+any later version.
+
+This program is distributed in the hope that it will be useful,
+but WITHOUT ANY WARRANTY; without even the implied warranty of
+MERCHANTABILITY or FITNESS FOR A PARTICULAR PURPOSE.  See the
+GNU General Public License for more details.
+
+You should have received a copy of the GNU Affero General Public License
+along with this program; if not, write to the Free Software
+Foundation, Inc., 59 Temple Place, Suite 330, Boston, MA  02111-1307  USA
+or see http://www.gnu.org/licenses/agpl.txt.
+*/
+
+// OSRM routing routines
+// [management of routing/direction requests and processing of responses]
+// [TODO: major refactoring scheduled]
+
+// some variables
+var my_route = undefined;
+var my_markers = undefined;
+
+OSRM.NO_DESCRIPTION = 0;
+OSRM.FULL_DESCRIPTION = 1;
+OSRM.dragging = false;
+OSRM.pending = false;
+OSRM.pendingTimer = undefined;
+
+
+// init routing data structures
+function initRouting() {
+	my_route = new OSRM.Route();
+	my_markers = new OSRM.Markers();
+}
+
+
+// -- JSONP processing -- 
+
+// process JSONP response of routing server
+function timeoutRouteSimple() {
+	showNoRouteGeometry();
+	showNoRouteDescription();
+	document.getElementById('information-box').innerHTML = "<br><p style='font-size:14px;font-weight:bold;text-align:center;'>"+OSRM.loc("TIMED_OUT")+".<p>";
+}
+function timeoutRoute() {
+	showNoRouteGeometry();
+	my_route.hideUnnamedRoute();
+	showNoRouteDescription();
+	document.getElementById('information-box').innerHTML = "<br><p style='font-size:14px;font-weight:bold;text-align:center;'>"+OSRM.loc("TIMED_OUT")+".<p>";	
+}
+function showRouteSimple(response) {
+ 	if(!response)
+ 		return;
+ 	
+ 	if (OSRM.JSONP.fences.route)			// prevent simple routing when real routing is done!
+ 		return;
+ 	
+	if( response.status == 207) {
+		showNoRouteGeometry();
+		showNoRouteDescription();
+		document.getElementById('information-box').innerHTML = "<br><p style='font-size:14px;font-weight:bold;text-align:center;'>"+OSRM.loc("YOUR_ROUTE_IS_BEING_COMPUTED")+".<p>";
+	} else {
+		showRouteGeometry(response);
+		showRouteDescriptionSimple(response);
+	}
+	updateHints(response);
+
+//	// TODO: hack to process final drag event, if it was fenced, but we are still dragging (alternative approach)
+//	if(OSRM.pending) {
+//		clearTimeout(OSRM.pendingTimer);
+//		OSRM.pendingTimer = setTimeout(timeoutDrag,100);		
+//	}
+}
+function showRoute(response) {
+	if(!response)
+		return;
+	
+	if(response.status == 207) {
+		showNoRouteGeometry();
+		my_route.hideUnnamedRoute();
+		showNoRouteDescription();
+		document.getElementById('information-box').innerHTML = "<br><p style='font-size:14px;font-weight:bold;text-align:center;'>"+OSRM.loc("NO_ROUTE_FOUND")+".<p>";
+	} else {
+		showRouteGeometry(response);
+		showRouteNonames(response);
+		showRouteDescription(response);
+		snapRoute();
+	}
+	updateHints(response);
+}
+
+
+// show route geometry
+function showNoRouteGeometry() {
+	var positions = [];
+	for(var i=0; i<my_markers.route.length;i++)
+			positions.push( my_markers.route[i].getPosition() );
+
+	my_route.showRoute(positions, OSRM.Route.NOROUTE);
+}
+function showRouteGeometry(response) {
+	via_points = response.via_points.slice(0);
+
+	var geometry = decodeRouteGeometry(response.route_geometry, 5);
+
+	var points = [];
+	for( var i=0; i < geometry.length; i++) {
+		points.push( new L.LatLng(geometry[i][0], geometry[i][1]) );
+	}
+	my_route.showRoute(points, OSRM.Route.ROUTE);
+}
+
+
+// route description display (and helper functions)
+function onClickRouteDescription(geometry_index) {
+	var positions = my_route.getPositions();
+
+	my_markers.highlight.setPosition( positions[geometry_index] );
+	my_markers.highlight.show();
+	my_markers.highlight.centerView();	
+}
+function onClickCreateShortcut(src){
+	OSRM.JSONP.call(OSRM.DEFAULTS.HOST_SHORTENER_URL+src+'&jsonp=showRouteLink', showRouteLink, showRouteLink_TimeOut, 2000, 'shortener');
+}
+function showRouteLink(response){
+	document.getElementById('route-link').innerHTML = '[<a id="gpx-link" href="' +response.ShortURL+ '">'+OSRM.loc("LINK_TO_ROUTE")+'</a>]';
+}
+function showRouteLink_TimeOut(){
+	document.getElementById('route-link').innerHTML = '['+OSRM.loc("LINK_TO_ROUTE_TIMEOUT")+']';
+}
+function showRouteDescription(response) {
+	// compute query string
+	var query_string = '?z='+ map.getZoom();
+	for(var i=0; i<my_markers.route.length; i++)
+		query_string += '&loc=' + my_markers.route[i].getLat() + ',' + my_markers.route[i].getLng(); 
+ 						
+	// create link to the route
+	var route_link ='<span class="route-summary" id="route-link">[<a id="gpx-link" onclick="onClickCreateShortcut(\'' + OSRM.DEFAULTS.WEBSITE_URL + query_string + '\')">'+OSRM.loc("GET_LINK")+'</a>]</span>';
+	//var route_link ='<span class="route-summary" id="route-link">[<a id="gpx-link" href="#" onclick="onClickCreateShortcut(\'' + document.URL + query_string + '\')">'+OSRM.loc("GET_LINK")+'</a>]</span>';
+
+	// create GPX link
+	var gpx_link = '<span class="route-summary">[<a id="gpx-link" onClick="javascript: document.location.href=\'' + OSRM.DEFAULTS.HOST_ROUTING_URL + query_string + '&output=gpx\';">'+OSRM.loc("GPX_FILE")+'</a>]</span>';
+		
+	// create route description
+	var route_desc = "";
+	route_desc += '<table class="results-table">';
+
+	for(var i=0; i < response.route_instructions.length; i++){
+		//odd or even ?
+		var rowstyle='results-odd';
+		if(i%2==0) { rowstyle='results-even'; }
+
+		route_desc += '<tr class="'+rowstyle+'">';
+		
+		route_desc += '<td class="result-directions">';
+		route_desc += '<img width="18px" src="images/'+getDirectionIcon(response.route_instructions[i][0])+'"/>';
+		route_desc += "</td>";		
+		
+		route_desc += '<td class="result-items">';
+		route_desc += '<span class="result-item" onclick="onClickRouteDescription('+response.route_instructions[i][3]+')">'
+						+ response.route_instructions[i][0] + ' on ';
+		if( response.route_instructions[i][2] > 0 )
+			route_desc += response.route_instructions[i][1] + ' for '
+						+ getDistanceWithUnit(response.route_instructions[i][2])
+						+ '</span>';
+		route_desc += "</td>";
+		
+		route_desc += "</tr>";
+	}
+		
+	route_desc += '</table>';		
+	headline = "";
+	headline += OSRM.loc("ROUTE_DESCRIPTION")+":<br>";
+	headline += '<div style="float:left;width:70%">';
+	headline += "<span class='route-summary'>"
+		+ OSRM.loc("DISTANCE")+": " + getDistanceWithUnit(response.route_summary.total_distance)
+		+ " - "
+		+ OSRM.loc("DURATION")+": " + secondsToTime(response.route_summary.total_time)
+		+ "</span>";		
+	headline +=	'</div>';
+	headline += '<div style="float:left;text-align:right;width:30%;">'+route_link+'<br>'+gpx_link+'</div>';
+
+	var output = "";
+	output += route_desc;
+
+	document.getElementById('information-box-headline').innerHTML = headline;
+	document.getElementById('information-box').innerHTML = output;
+}
+function showRouteDescriptionSimple(response) {
+	headline = OSRM.loc("ROUTE_DESCRIPTION")+":<br>";
+	headline += "<span class='route-summary'>"
+			+ OSRM.loc("DISTANCE")+": " + getDistanceWithUnit(response.route_summary.total_distance)
+			+ " - "
+			+ OSRM.loc("DURATION")+": " + secondsToTime(response.route_summary.total_time)
+			+ "</span>";
+	headline += '<br><br>';
+
+	document.getElementById('information-box-headline').innerHTML = headline;
+	document.getElementById('information-box').innerHTML = "<br><p style='font-size:14px;font-weight:bold;text-align:center;'>"+OSRM.loc("YOUR_ROUTE_IS_BEING_COMPUTED")+".<p>";	
+}
+function showNoRouteDescription() {
+	headline = OSRM.loc("ROUTE_DESCRIPTION")+":<br>";
+	headline += "<span class='route-summary'>"
+			+ OSRM.loc("DISTANCE")+": N/A"
+			+ " - "
+			+ OSRM.loc("DURATION")+": N/A"
+			+ "</span>";
+	headline += '<br><br>';
+
+	document.getElementById('information-box-headline').innerHTML = headline;
+	document.getElementById('information-box').innerHTML = "<br><p style='font-size:14px;font-weight:bold;text-align:center;'>"+OSRM.loc("YOUR_ROUTE_IS_BEING_COMPUTED")+".<p>";	
+}
+
+
+// unnamed streets display
+function showRouteNonames(response) {
+	// do not display unnamed streets?
+	if( document.getElementById('option-highlight-nonames').checked == false) {
+		my_route.hideUnnamedRoute();
+		return;
+	}
+		
+	// mark geometry positions where unnamed/named streets switch
+	var named = [];
+	for (var i = 0; i < response.route_instructions.length; i++) {
+		if( response.route_instructions[i][1] == '' )
+			named[ response.route_instructions[i][3] ] = false;		// no street name
+		else
+			named[ response.route_instructions[i][3] ] = true;		// yes street name
+	}
+
+	// aggregate geometry for unnamed streets
+	var geometry = decodeRouteGeometry(response.route_geometry, 5);
+	var is_named = true;
+	var current_positions = [];
+	var all_positions = [];
+	for( var i=0; i < geometry.length; i++) {
+		current_positions.push( new L.LatLng(geometry[i][0], geometry[i][1]) );
+
+		// still named/unnamed?
+		if( (named[i] == is_named || named[i] == undefined) && i != geometry.length-1 )
+			continue;
+
+		// switch between named/unnamed!
+		if(is_named == false)
+			all_positions.push( current_positions );
+		current_positions = [];
+		current_positions.push( new L.LatLng(geometry[i][0], geometry[i][1]) );
+		is_named = named[i];
+	}
+	
+	// display unnamed streets
+	my_route.showUnnamedRoute(all_positions);
+}
+
+
+//-- main function --
+
+// generate server calls to query routes
+function getRoute(do_description) {
+	
+	// if source or target are not set -> hide route
+	if( my_markers.route.length < 2 ) {
+		my_route.hideRoute();
+		return;
+	}
+	
+	// prepare JSONP call
+	var type = undefined;
+	var callback = undefined;
+	var timeout = undefined;
+	
+	var source = OSRM.DEFAULTS.HOST_ROUTING_URL;
+	source += '?z=' + map.getZoom() + '&output=json' + '&geomformat=cmp';	
+	if(my_markers.checksum)
+		source += '&checksum=' + my_markers.checksum;
+	for(var i=0; i<my_markers.route.length; i++) {
+		source += '&loc='  + my_markers.route[i].getLat() + ',' + my_markers.route[i].getLng();
+		if( my_markers.route[i].hint)
+			source += '&hint=' + my_markers.route[i].hint;
+	}
+	
 	// decide whether it is a dragging call or a normal one
-	if (do_description) {
-		callback = showRoute;
-		timeout = timeoutRoute;
-		source +='&instructions=true';
-		type = 'route';
-	} else {
-		callback = showRouteSimple;
-		timeout = timeoutRouteSimple;
-		source +='&instructions=false';
-		type = 'dragging';
-	}
-	
-	// do call
-	var called = OSRM.JSONP.call(source, callback, timeout, OSRM.DEFAULTS.JSONP_TIMEOUT, type);
-
-	// TODO: hack to process final drag event, if it was fenced, but we are still dragging
-	if(called == false && !do_description) {
-		clearTimeout(OSRM.pendingTimer);
-		OSRM.pendingTimer = setTimeout(timeoutDrag,OSRM.DEFAULTS.JSONP_TIMEOUT);
-	}
-	else {
-		clearTimeout(OSRM.pendingTimer);
-	}
-//	// TODO: hack to process final drag event, if it was fenced, but we are still dragging (alternative approach)  
-//	if(called == false && !do_description) {
-//		OSRM.pending = true;
-//	} else {
-//		clearTimeout(OSRM.pendingTimer);
-//		OSRM.pending = false;
-//	}
-}
-function timeoutDrag() {
-	my_markers.route[OSRM.dragid].hint = undefined;
-	getRoute(OSRM.NO_DESCRIPTION);
-}
-
-
-//-- helper functions --
-
-//decode compressed route geometry
-function decodeRouteGeometry(encoded, precision) {
-	precision = Math.pow(10, -precision);
-	var len = encoded.length, index=0, lat=0, lng = 0, array = [];
-	while (index < len) {
-		var b, shift = 0, result = 0;
-		do {
-			b = encoded.charCodeAt(index++) - 63;
-			result |= (b & 0x1f) << shift;
-			shift += 5;
-		} while (b >= 0x20);
-		var dlat = ((result & 1) ? ~(result >> 1) : (result >> 1));
-		lat += dlat;
-		shift = 0;
-		result = 0;
-		do {
-			b = encoded.charCodeAt(index++) - 63;
-			result |= (b & 0x1f) << shift;
-			shift += 5;
-		} while (b >= 0x20);
-		var dlng = ((result & 1) ? ~(result >> 1) : (result >> 1));
-		lng += dlng;
-		array.push([lat * precision, lng * precision]);
-	}
-	return array;
-}
-
-// update hints of all markers
-function updateHints(response) {
-	var hint_locations = response.hint_data.locations;
-	my_markers.checksum = response.hint_data.checksum;
-	for(var i=0; i<hint_locations.length; i++)
-		my_markers.route[i].hint = hint_locations[i];
-}
-
-// snap all markers to the received route
-function snapRoute() {
-	var positions = my_route.getPositions();
- 	
- 	my_markers.route[0].setPosition( positions[0] );
- 	my_markers.route[my_markers.route.length-1].setPosition( positions[positions.length-1] );
- 	for(var i=0; i<via_points.length; i++)
-		my_markers.route[i+1].setPosition( new L.LatLng(via_points[i][0], via_points[i][1]) );
-
- 	updateLocation( "source" );
- 	updateLocation( "target" );
-}
-
-// map driving instructions to images
-// [TODO: better implementation, language-safe]
-function getDirectionIcon(name) {
-	var directions = {
-		"Turn left":"turn-left.png",
-		"Turn right":"turn-right.png",
-		"U-Turn":"u-turn.png",
-		"Head":"continue.png",
-		"Continue":"continue.png",
-		"Turn slight left":"slight-left.png",
-		"Turn slight right":"slight-right.png",
-		"Turn sharp left":"sharp-left.png",
-		"Turn sharp right":"sharp-right.png",
-<<<<<<< HEAD
-		"Enter roundabout and leave at first exit":"round-about.png",
-		"Enter roundabout and leave at second exit":"round-about.png",
-		"Enter roundabout and leave at third exit":"round-about.png",
-		"Enter roundabout and leave at forth exit":"round-about.png",
-		"Enter roundabout and leave at fifth exit":"round-about.png",
-		"Enter roundabout and leave at sixth exit":"round-about.png",
-		"Enter roundabout and leave at seventh exit":"round-about.png",
-		"Enter roundabout and leave at eighth exit":"round-about.png",
-		"Enter roundabout and leave at nineth exit":"round-about.png",
-		"Enter roundabout and leave at tenth exit":"round-about.png",
-		"Enter roundabout and leave at one of the too many exit":"round-about.png",
-=======
-		"Enter round-about and leave at first exit":"round-about.png",
-		"Enter round-about and leave at second exit":"round-about.png",
-		"Enter round-about and leave at third exit":"round-about.png",
-		"Enter round-about and leave at forth exit":"round-about.png",
-		"Enter round-about and leave at fifth exit":"round-about.png",
-		"Enter round-about and leave at sixth exit":"round-about.png",
-		"Enter round-about and leave at seventh exit":"round-about.png",
-		"Enter round-about and leave at eighth exit":"round-about.png",
-		"Enter round-about and leave at nineth exit":"round-about.png",
-		"Enter round-about and leave at tenth exit":"round-about.png",
-		"Enter round-about and leave at one of the too many exit":"round-about.png",
->>>>>>> 4b40f125
-	};
-	
-	if( directions[name] )
-		return directions[name];
-	else
-		return "default.png";
-<<<<<<< HEAD
-}
-
-
-// -- gui functions --
-
-// click: button "route"
-function startRouting() {
-	getRoute(OSRM.FULL_DESCRIPTION);
-}
-
-// click: button "reset"
-function resetRouting() {
-	document.getElementById('input-source-name').value = "";
-	document.getElementById('input-target-name').value = "";
-	
-	my_route.hideRoute();
-	my_markers.removeAll();
-	my_markers.highlight.hide();
-	
-	document.getElementById('information-box').innerHTML = "";
-	document.getElementById('information-box-headline').innerHTML = "";
-}
-
-=======
-}
-
-
-// -- gui functions --
-
-// click: button "route"
-function startRouting() {
-	getRoute(OSRM.FULL_DESCRIPTION);
-}
-
-// click: button "reset"
-function resetRouting() {
-	document.getElementById('input-source-name').value = "";
-	document.getElementById('input-target-name').value = "";
-	
-	my_route.hideRoute();
-	my_markers.removeAll();
-	my_markers.highlight.hide();
-	
-	document.getElementById('information-box').innerHTML = "";
-	document.getElementById('information-box-headline').innerHTML = "";
-}
-
->>>>>>> 4b40f125
-// click: button "reverse"
-function reverseRouting() {
-	// invert input boxes
-	var tmp = document.getElementById("input-source-name").value;
-	document.getElementById("input-source-name").value = document.getElementById("input-target-name").value;
-	document.getElementById("input-target-name").value = tmp;
-	
-	// invert route
-	my_markers.route.reverse();
-	if(my_markers.route.length == 1) {
-		if(my_markers.route[0].label == OSRM.TARGET_MARKER_LABEL) {
-			my_markers.route[0].label = OSRM.SOURCE_MARKER_LABEL;
-			my_markers.route[0].marker.setIcon( new L.Icon('images/marker-source.png') );
-		} else if(my_markers.route[0].label == OSRM.SOURCE_MARKER_LABEL) {
-			my_markers.route[0].label = OSRM.TARGET_MARKER_LABEL;
-			my_markers.route[0].marker.setIcon( new L.Icon('images/marker-target.png') );
-		}
-	} else if(my_markers.route.length > 1){
-		my_markers.route[0].label = OSRM.SOURCE_MARKER_LABEL;
-		my_markers.route[0].marker.setIcon( new L.Icon('images/marker-source.png') );
-		
-		my_markers.route[my_markers.route.length-1].label = OSRM.TARGET_MARKER_LABEL;
-		my_markers.route[my_markers.route.length-1].marker.setIcon( new L.Icon('images/marker-target.png') );		
-	}
-	
-	// recompute route
-	getRoute(OSRM.FULL_DESCRIPTION);
-	my_markers.highlight.hide();
-}
+	if (do_description) {
+		callback = showRoute;
+		timeout = timeoutRoute;
+		source +='&instructions=true';
+		type = 'route';
+	} else {
+		callback = showRouteSimple;
+		timeout = timeoutRouteSimple;
+		source +='&instructions=false';
+		type = 'dragging';
+	}
+	
+	// do call
+	var called = OSRM.JSONP.call(source, callback, timeout, OSRM.DEFAULTS.JSONP_TIMEOUT, type);
+
+	// TODO: hack to process final drag event, if it was fenced, but we are still dragging
+	if(called == false && !do_description) {
+		clearTimeout(OSRM.pendingTimer);
+		OSRM.pendingTimer = setTimeout(timeoutDrag,OSRM.DEFAULTS.JSONP_TIMEOUT);
+	}
+	else {
+		clearTimeout(OSRM.pendingTimer);
+	}
+//	// TODO: hack to process final drag event, if it was fenced, but we are still dragging (alternative approach)  
+//	if(called == false && !do_description) {
+//		OSRM.pending = true;
+//	} else {
+//		clearTimeout(OSRM.pendingTimer);
+//		OSRM.pending = false;
+//	}
+}
+function timeoutDrag() {
+	my_markers.route[OSRM.dragid].hint = undefined;
+	getRoute(OSRM.NO_DESCRIPTION);
+}
+
+
+//-- helper functions --
+
+//decode compressed route geometry
+function decodeRouteGeometry(encoded, precision) {
+	precision = Math.pow(10, -precision);
+	var len = encoded.length, index=0, lat=0, lng = 0, array = [];
+	while (index < len) {
+		var b, shift = 0, result = 0;
+		do {
+			b = encoded.charCodeAt(index++) - 63;
+			result |= (b & 0x1f) << shift;
+			shift += 5;
+		} while (b >= 0x20);
+		var dlat = ((result & 1) ? ~(result >> 1) : (result >> 1));
+		lat += dlat;
+		shift = 0;
+		result = 0;
+		do {
+			b = encoded.charCodeAt(index++) - 63;
+			result |= (b & 0x1f) << shift;
+			shift += 5;
+		} while (b >= 0x20);
+		var dlng = ((result & 1) ? ~(result >> 1) : (result >> 1));
+		lng += dlng;
+		array.push([lat * precision, lng * precision]);
+	}
+	return array;
+}
+
+// update hints of all markers
+function updateHints(response) {
+	var hint_locations = response.hint_data.locations;
+	my_markers.checksum = response.hint_data.checksum;
+	for(var i=0; i<hint_locations.length; i++)
+		my_markers.route[i].hint = hint_locations[i];
+}
+
+// snap all markers to the received route
+function snapRoute() {
+	var positions = my_route.getPositions();
+ 	
+ 	my_markers.route[0].setPosition( positions[0] );
+ 	my_markers.route[my_markers.route.length-1].setPosition( positions[positions.length-1] );
+ 	for(var i=0; i<via_points.length; i++)
+		my_markers.route[i+1].setPosition( new L.LatLng(via_points[i][0], via_points[i][1]) );
+
+ 	updateLocation( "source" );
+ 	updateLocation( "target" );
+}
+
+// map driving instructions to icons
+// [TODO: better implementation, language-safe]
+function getDirectionIcon(name) {
+	var directions = {
+		"Turn left":"turn-left.png",
+		"Turn right":"turn-right.png",
+		"U-Turn":"u-turn.png",
+		"Head":"continue.png",
+		"Continue":"continue.png",
+		"Turn slight left":"slight-left.png",
+		"Turn slight right":"slight-right.png",
+		"Turn sharp left":"sharp-left.png",
+		"Turn sharp right":"sharp-right.png",
+		"Enter roundabout and leave at first exit":"round-about.png",
+		"Enter roundabout and leave at second exit":"round-about.png",
+		"Enter roundabout and leave at third exit":"round-about.png",
+		"Enter roundabout and leave at forth exit":"round-about.png",
+		"Enter roundabout and leave at fifth exit":"round-about.png",
+		"Enter roundabout and leave at sixth exit":"round-about.png",
+		"Enter roundabout and leave at seventh exit":"round-about.png",
+		"Enter roundabout and leave at eighth exit":"round-about.png",
+		"Enter roundabout and leave at nineth exit":"round-about.png",
+		"Enter roundabout and leave at tenth exit":"round-about.png",
+		"Enter roundabout and leave at one of the too many exit":"round-about.png",
+	};
+	
+	if( directions[name] )
+		return directions[name];
+	else
+		return "default.png";
+}
+
+
+// -- gui functions --
+
+// click: button "route"
+function startRouting() {
+	getRoute(OSRM.FULL_DESCRIPTION);
+}
+
+// click: button "reset"
+function resetRouting() {
+	document.getElementById('input-source-name').value = "";
+	document.getElementById('input-target-name').value = "";
+	
+	my_route.hideRoute();
+	my_markers.removeAll();
+	my_markers.highlight.hide();
+	
+	document.getElementById('information-box').innerHTML = "";
+	document.getElementById('information-box-headline').innerHTML = "";
+}
+
+// click: button "reverse"
+function reverseRouting() {
+	// invert input boxes
+	var tmp = document.getElementById("input-source-name").value;
+	document.getElementById("input-source-name").value = document.getElementById("input-target-name").value;
+	document.getElementById("input-target-name").value = tmp;
+	
+	// invert route
+	my_markers.route.reverse();
+	if(my_markers.route.length == 1) {
+		if(my_markers.route[0].label == OSRM.TARGET_MARKER_LABEL) {
+			my_markers.route[0].label = OSRM.SOURCE_MARKER_LABEL;
+			my_markers.route[0].marker.setIcon( new L.Icon('images/marker-source.png') );
+		} else if(my_markers.route[0].label == OSRM.SOURCE_MARKER_LABEL) {
+			my_markers.route[0].label = OSRM.TARGET_MARKER_LABEL;
+			my_markers.route[0].marker.setIcon( new L.Icon('images/marker-target.png') );
+		}
+	} else if(my_markers.route.length > 1){
+		my_markers.route[0].label = OSRM.SOURCE_MARKER_LABEL;
+		my_markers.route[0].marker.setIcon( new L.Icon('images/marker-source.png') );
+		
+		my_markers.route[my_markers.route.length-1].label = OSRM.TARGET_MARKER_LABEL;
+		my_markers.route[my_markers.route.length-1].marker.setIcon( new L.Icon('images/marker-target.png') );		
+	}
+	
+	// recompute route
+	getRoute(OSRM.FULL_DESCRIPTION);
+	my_markers.highlight.hide();
+}